import pytest

from miniwob.action import (
    MiniWoBCoordClick,
    MiniWoBElementClick,
    MiniWoBFocusAndType,
    MiniWoBType,
)
from miniwob.environment import MiniWoBEnvironment


class RepeatedTester:
    # Task name; subclasses should set this field
    TASK_NAME = None
    # Number of times to run the test
    N = 10
    # Maximum number of steps for each episode
    MAX_STEPS = 1
    # Fragile tasks need longer wait time and single instance
    FRAGILE = False

    @pytest.fixture
    def env(self):
<<<<<<< HEAD
        base_url = os.environ.get("MINIWOB_BASE_URL")
        print("BASE URL:", base_url)
        if self.FRAGILE is True:
            env = MiniWoBEnvironment(
                subdomain=self.TASK_NAME,
                base_url=base_url,
                num_instances=1,
                wait_ms=300,
            )
        elif self.FRAGILE == "instance":
            env = MiniWoBEnvironment(
                subdomain=self.TASK_NAME, base_url=base_url, num_instances=1
            )
        elif self.FRAGILE == "delay":
            env = MiniWoBEnvironment(
                subdomain=self.TASK_NAME,
                base_url=base_url,
                num_instances=3,
                wait_ms=1000,
            )
        else:
            env = MiniWoBEnvironment(
                subdomain=self.TASK_NAME, base_url=base_url, num_instances=3
            )
=======
        env = MiniWoBEnvironment(self.TASK_NAME)
        if self.FRAGILE is True:
            env.configure(headless=True, num_instances=1, seeds=[1], wait_ms=300)
        elif self.FRAGILE == "instance":
            env.configure(headless=True, num_instances=1, seeds=[1])
        elif self.FRAGILE == "delay":
            env.configure(
                headless=True, num_instances=3, seeds=list(range(3)), wait_ms=1000
            )
        else:
            env.configure(headless=True, num_instances=3, seeds=list(range(3)))
>>>>>>> 0fb380c8
        yield env
        env.close()

    def test_run(self, env):
        for i in range(self.N):
            print(f"Iteration {i + 1} / {self.N}")
            states, infos = env.reset()
            for j, state in enumerate(states):
                print(f"Fields {j}: {state.fields}")
            for s in range(self.MAX_STEPS):
                print(f"Step {s + 1} / {self.MAX_STEPS}")
                actions = [self.get_action(x, s) for x in states]
                states, rewards, dones, truncs, infos = env.step(actions)
                if all(x for x in dones):
                    break
                assert all(x >= 0 for x in rewards)
            else:
                assert False, f"Number of steps exceeded {self.MAX_STEPS}"
            assert all(x > 0 for x in rewards)

    def get_action(self, state, step):
        """Returns a MiniWoBAction that clicks the right thing."""
        raise NotImplementedError

    def create_element_click_action(self, element):
        action = MiniWoBElementClick(element, fail_hard=True)
        print(f"Clicking with {action}")
        return action

    def click_button(self, state, text):
        """Create an action that clicks on the button with the specified text."""
        for element in state.dom_elements:
            if element.tag == "button" and element.text == text:
                return self.create_element_click_action(element)
        assert False, "Submit button not found"

    def create_coord_click_action(self, element):
        action = MiniWoBCoordClick(
            element.left + (element.width / 2), element.top + (element.height / 2)
        )
        print(f"Clicking with {action}")
        return action

    def create_type_action(self, text):
        action = MiniWoBType(text)
        print(f"Typing with {action}")
        return action

    def create_focus_and_type_action(self, element, text):
        action = MiniWoBFocusAndType(element, text)
        print(f"Focus and Type: {action}")
        return action


################################################
# Test suites for tasks that involve a single click


class TestClickTest2(RepeatedTester):
    TASK_NAME = "click-test-2"

    def get_action(self, state, step):
        for element in state.dom_elements:
            if element.tag == "button" and element.text == "ONE":
                return self.create_element_click_action(element)
        # No button is found, which is weird
        assert False, 'Button "ONE" not found'


class TestClickButton(RepeatedTester):
    TASK_NAME = "click-button"

    def get_action(self, state, step):
        target = state.fields["target"]
        for element in state.dom_elements:
            if element.tag == "button" and element.text == target:
                return self.create_coord_click_action(element)
        # No button is found, which is weird
        assert False, f'Button "{target}" not found'


class TestFocusText(RepeatedTester):
    TASK_NAME = "focus-text"

    def get_action(self, state, step):
        for element in state.dom_elements:
            if element.tag == "input_text":
                return self.create_coord_click_action(element)
        # No input is found, which is weird
        assert False, "Input box not found"


class TestIdentifyShape(RepeatedTester):
    TASK_NAME = "identify-shape"

    def get_action(self, state, step):
        shape = self._identify_shape(state)
        for element in state.dom_elements:
            if element.tag == "button" and element.text == shape:
                return self.create_element_click_action(element)
        # No button is found, which is weird
        assert False, f'Button "{shape}" not found'

    def _identify_shape(self, state):
        for element in state.dom_elements:
            if element.tag == "svg":
                child = element.children[0]
                print(child)
                if child.tag == "circle":
                    return "Circle"
                elif child.tag == "text":
                    if child.text.isdigit():
                        return "Number"
                    else:
                        return "Letter"
                elif child.tag == "rect":
                    return "Rectangle"
                elif child.tag == "polygon":
                    return "Triangle"


class TestClickDialog2(RepeatedTester):
    TASK_NAME = "click-dialog-2"

    def get_action(self, state, step):
        target = state.fields["target"]
        if target == "x":
            target = None
        for element in state.dom_elements:
            if element.tag == "button" and element.text == target:
                return self.create_element_click_action(element)
        # No button is found, which is weird
        assert False, f'Button "{target}" not found'


################################################################################
# Test suites for more advanced tasks


class TestEnterText(RepeatedTester):
    TASK_NAME = "enter-text"
    MAX_STEPS = 3

    def get_action(self, state, step):
        if step == 0:
            # Click on the textbox
            for element in state.dom_elements:
                if element.tag == "input_text":
                    assert not element.focused
                    return self.create_element_click_action(element)
            assert False, "Input text not found"
        elif step == 1:
            # Assert that the input is focused
            for element in state.dom_elements:
                if element.tag == "input_text":
                    assert element.focused
                    break
            else:
                assert False, "Input text not found"
            # Type the text
            target = state.fields["target"]
            if len(target) > 2:
                # Hmm... Let's try the LEFT arrow key
                target = target[:-2] + target[-1] + "\ue012" + target[-2]
            return self.create_type_action(target)
        elif step == 2:
            # Click submit
            return self.click_button(state, "Submit")


class TestEnterTextFocusAndType(RepeatedTester):
    TASK_NAME = "enter-text"
    MAX_STEPS = 2

    def get_action(self, state, step):
        if step == 0:
            # Type into the textbox
            target = state.fields["target"]
            for element in state.dom_elements:
                if element.tag == "input_text":
                    return self.create_focus_and_type_action(element, target)
            assert False, "Input text not found"
        elif step == 1:
            # Click submit
            return self.click_button(state, "Submit")


class TestClickCheckboxes(RepeatedTester):
    TASK_NAME = "click-checkboxes"
    MAX_STEPS = 7

    def get_action(self, state, step):
        if not state:
            return
        # print state.dom.visualize()
        things_to_click = [
            state.fields[key] for key in state.fields.keys if key != "button"
        ]
        for element in state.dom_elements:
            if element.tag == "label":
                checkbox, text = element.children
                if checkbox.value:
                    things_to_click.remove(text.text)
                    continue
                elif text.text in things_to_click:
                    # Click on <input>:
                    # return self.create_element_click_action(checkbox)
                    # Click on <label>:
                    return self.create_element_click_action(element)
        # Click the submit button
        assert not things_to_click
        return self.click_button(state, "Submit")


class TestChooseDateEasy(RepeatedTester):
    TASK_NAME = "choose-date-easy"
    MAX_STEPS = 3
    FRAGILE = True

    def get_action(self, state, step):
        if step == 0:
            for element in state.dom_elements:
                if element.tag == "input_text":
                    return self.create_element_click_action(element)
            assert False, "Input text not found"
        elif step == 1:
            target = state.fields["day"]
            for element in state.dom_elements:
                if element.tag == "a" and element.text == target:
                    return self.create_element_click_action(element)
            assert False, f"Day {target} not found"
        elif step == 2:
            return self.click_button(state, "Submit")


class TestUseAutocomplete(RepeatedTester):
    TASK_NAME = "use-autocomplete"
    MAX_STEPS = 3
    FRAGILE = True

    def check(self, element, fields):
        t = element.text
        if t is None:
            return False
        if "end" in fields.keys:
            return t.startswith(fields["start"]) and t.endswith(fields["end"])
        else:
            return t.startswith(fields["start"])

    def get_action(self, state, step):
        if step == 0:
            for element in state.dom_elements:
                if element.tag == "input_text":
                    return self.create_focus_and_type_action(
                        element, state.fields["start"]
                    )
            assert False, "Input text not found"
        elif step == 1:
            # print state.dom.visualize()
            for element in state.dom_elements:
                if element.tag == "div" and self.check(element, state.fields):
                    return self.create_element_click_action(element)
            assert False, "Correct entry not found"
        elif step == 2:
            return self.click_button(state, "Submit")


class TestUseAutocompleteNoDelay(RepeatedTester):
    TASK_NAME = "use-autocomplete-nodelay"
    MAX_STEPS = 3
    FRAGILE = "instance"

    def check(self, element, fields):
        t = element.text
        if t is None:
            return False
        if "end" in fields.keys:
            return t.startswith(fields["start"]) and t.endswith(fields["end"])
        else:
            return t.startswith(fields["start"])

    def get_action(self, state, step):
        if step == 0:
            for element in state.dom_elements:
                if element.tag == "input_text":
                    return self.create_focus_and_type_action(
                        element, state.fields["start"]
                    )
            assert False, "Input text not found"
        elif step == 1:
            # print state.dom.visualize()
            for element in state.dom_elements:
                if element.tag == "div" and self.check(element, state.fields):
                    return self.create_element_click_action(element)
            assert False, "Correct entry not found"
        elif step == 2:
            return self.click_button(state, "Submit")


class TestClickColor(RepeatedTester):
    TASK_NAME = "click-color"
    COLORS = {
        (0, 0, 0): "black",
        (255, 0, 0): "red",
        (0, 255, 0): "lime",
        (0, 0, 255): "blue",
        (255, 255, 0): "yellow",
        (255, 0, 255): "magenta",
        (0, 255, 255): "cyan",
        (255, 255, 255): "white",
        (128, 128, 128): "grey",
        (128, 128, 0): "olive",
        (128, 0, 128): "purple",
        (255, 165, 0): "orange",
        (255, 192, 203): "pink",
    }

    def get_action(self, state, step):
        for element in state.dom_elements:
            if "color" in element.classes:
                r, g, b, a = element.bg_color
                name = self.COLORS[int(r * 255), int(g * 255), int(b * 255)]
                if name == state.fields["target"]:
                    return self.create_element_click_action(element)
        assert False, "Correct entry not found"


class TestEnterTime(RepeatedTester):
    TASK_NAME = "enter-time"
    MAX_STEPS = 2

    def get_action(self, state, step):
        if step == 0:
            target = state.fields["target"]
            if target.startswith("1:"):
                target = "0" + target  # Typing '14' will change the number to 2
            for element in state.dom_elements:
                if element.tag == "input_time":
                    return self.create_focus_and_type_action(element, target)
            assert False, "Input text not found"
        elif step == 1:
            return self.click_button(state, "Submit")


# IMPOSSIBLE TO DO RIGHT NOW, since the select items have wrong coordinates
# class TestChooseList(RepeatedTester):
#    TASK_NAME = 'choose-list'
#    MAX_STEPS = 3
#    FRAGILE = 'delay'
#
#    def get_action(self, state, step):
#        if step == 0:
#            for element in state.dom_elements:
#                if element.tag == 'select':
#                    return self.create_element_click_action(element)
#            assert False, 'Select not found'
#        elif step == 1:
#            print state.dom.visualize()
#            for element in state.dom_elements:
#                if element.text == state.fields['target']:
#                    return self.create_element_click_action(element)
#            assert False, 'Correct entry not found'
#        elif step == 2:
#            return self.click_button(state, 'Submit')


class TestClickPie(RepeatedTester):
    TASK_NAME = "click-pie-nodelay"
    MAX_STEPS = 2

    def get_action(self, state, step):
        print(state.dom.visualize())
        if step == 0:
            path = None
            for element in state.dom_elements:
                if element.tag == "path":
                    path = element
                elif element.text == "+":
                    return self.create_element_click_action(path)
            assert False, "Select not found"
        elif step == 1:
            print(state.dom.visualize())
            path = None
            for element in state.dom_elements:
                if element.tag == "path":
                    path = element
                elif element.text == state.fields["target"]:
                    return self.create_element_click_action(path)
            assert False, "Correct entry not found"<|MERGE_RESOLUTION|>--- conflicted
+++ resolved
@@ -21,44 +21,22 @@
 
     @pytest.fixture
     def env(self):
-<<<<<<< HEAD
-        base_url = os.environ.get("MINIWOB_BASE_URL")
-        print("BASE URL:", base_url)
         if self.FRAGILE is True:
             env = MiniWoBEnvironment(
                 subdomain=self.TASK_NAME,
-                base_url=base_url,
                 num_instances=1,
                 wait_ms=300,
             )
         elif self.FRAGILE == "instance":
-            env = MiniWoBEnvironment(
-                subdomain=self.TASK_NAME, base_url=base_url, num_instances=1
-            )
+            env = MiniWoBEnvironment(subdomain=self.TASK_NAME, num_instances=1)
         elif self.FRAGILE == "delay":
             env = MiniWoBEnvironment(
                 subdomain=self.TASK_NAME,
-                base_url=base_url,
                 num_instances=3,
                 wait_ms=1000,
             )
         else:
-            env = MiniWoBEnvironment(
-                subdomain=self.TASK_NAME, base_url=base_url, num_instances=3
-            )
-=======
-        env = MiniWoBEnvironment(self.TASK_NAME)
-        if self.FRAGILE is True:
-            env.configure(headless=True, num_instances=1, seeds=[1], wait_ms=300)
-        elif self.FRAGILE == "instance":
-            env.configure(headless=True, num_instances=1, seeds=[1])
-        elif self.FRAGILE == "delay":
-            env.configure(
-                headless=True, num_instances=3, seeds=list(range(3)), wait_ms=1000
-            )
-        else:
-            env.configure(headless=True, num_instances=3, seeds=list(range(3)))
->>>>>>> 0fb380c8
+            env = MiniWoBEnvironment(subdomain=self.TASK_NAME, num_instances=3)
         yield env
         env.close()
 
