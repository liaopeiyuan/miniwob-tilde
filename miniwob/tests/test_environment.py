import time

import numpy as np
import pytest

from miniwob.action import MiniWoBCoordClick, MiniWoBElementClick, MiniWoBTerminate
from miniwob.environment import MiniWoBEnvironment


class MiniWoBTester:
    # Subclasses should set this field
    TASK_NAME = None

    @pytest.fixture
    def env(self):
<<<<<<< HEAD
        base_url = os.environ.get("MINIWOB_BASE_URL")
        print("BASE URL:", base_url)
        env = MiniWoBEnvironment(
            subdomain=self.TASK_NAME, num_instances=3, base_url=base_url
        )
=======
        env = MiniWoBEnvironment(self.TASK_NAME)
        env.configure(num_instances=3, seeds=[1, 2, "hello"], headless=True)
>>>>>>> 0fb380c8
        yield env
        env.close()


class TestMiniWoBEnvironment(MiniWoBTester):
    TASK_NAME = "click-test"

    ################################
    # Helpers

    def get_coord_click(self, state):
        """Get the action that clicks the button."""
        for element in state.dom_elements:
            if element.tag == "button":
                action = MiniWoBCoordClick(element.left + 5, element.top + 5)
                print(f"Clicking with {action}")
                return action
        raise ValueError(f"Cannot find button: {str(state.dom_elements)}")

    def get_element_click(self, state):
        """Get the action that clicks the button."""
        for element in state.dom_elements:
            if element.tag == "button":
                action = MiniWoBElementClick(element, fail_hard=True)
                print(f"Clicking with {action}")
                return action
        raise ValueError(f"Cannot find button: {str(state.dom_elements)}")

    # get_click = get_coord_click
    get_click = get_element_click

    ################################
    # Tests

    def test_do_nothing(self, env):
        """Test the ability to start up multiple instances."""
        env.reset()
        assert len(env.instances) == 3

    def test_run(self, env):
        """Test reset and step."""
        print("=" * 40)
        states, infos = env.reset()
        print([x.utterance for x in states])
        assert all(x.utterance == "Click the button." for x in states)
        print([x.fields for x in states])
        assert all(x.fields.keys == ["dummy"] for x in states)
        print([x.dom for x in states])
        print(states[0].dom_elements)
        print(states[0].dom.visualize())
        ################################
        print("=" * 40)
        states, rewards, dones, truncs, infos = env.step([None, None, None])
        print([x.utterance for x in states])
        print([x.dom for x in states])
        print(rewards)
        assert rewards == [0, 0, 0]
        print(dones)
        assert dones == [False, False, False]
        print(infos)
        ################################
        # Test clicking
        print("=" * 40)
        action = self.get_click(states[1])
        states, rewards, dones, truncs, infos = env.step([None, action, None])
        assert states[1] is None
        states = [states[0], states[2]]
        print([x.utterance for x in states])
        print([x.dom for x in states])
        print(rewards)
        assert rewards[0] == 0 and rewards[1] > 0 and rewards[2] == 0
        print(dones)
        assert dones == [False, True, False]
        print(infos)
        ################################
        # Wait for timeout
        print("=" * 40)
        for i in range(1, 13):
            print(f"Sleeping ... ({i})")
            time.sleep(1)
        states, rewards, dones, truncs, infos = env.step([None, None, None])
        assert states == [None, None, None]
        print(rewards)
        assert rewards[0] < 0 and rewards[1] > 0 and rewards[2] < 0
        print(dones)
        assert dones == [True, True, True]
        print(infos)
        ################################
        # Start again
        print("=" * 40)
        states, infos = env.reset()
        print([x.utterance for x in states])
        print([x.dom for x in states])
        ################################
        print("=" * 40)
        states, rewards, dones, truncs, infos = env.step([None, None, None])
        print([x.utterance for x in states])
        print([x.dom for x in states])
        print(rewards)
        assert rewards == [0, 0, 0]
        print(dones)
        assert dones == [False, False, False]
        print(infos)

    def test_speed(self, env):
        states, infos = env.reset()
        start_time = time.time()
        elapsed = []
        N = 50
        for i in range(1, N + 1):
            print("Iteration", i, "/", N)
            actions = [None] * len(states)
            states, rewards, dones, truncs, infos = env.step(actions)
            elapsed.append(time.time() - start_time)
            start_time = time.time()
        mean = sum(elapsed) / len(elapsed)
        print("Average time:", mean)
        print("SD:", sum((x - mean) ** 2 for x in elapsed) / len(elapsed))

    def test_reset(self, env):
        print("=" * 40)
        states, infos = env.reset()
        # Test clicking
        action = self.get_click(states[1])
        states, rewards, dones, truncs, infos = env.step([None, action, None])
        assert dones == [False, True, False]
        print(infos)
        # Should issue a warning on the second instance
        states, rewards, dones, truncs, infos = env.step([None, action, None])
        assert dones == [False, True, False]
        print(infos)
        # Hard reset
        states, infos = env.reset()
        states, rewards, dones, truncs, infos = env.step([None, None, None])
        assert dones == [False, False, False]
        print(infos)
        # Now click the first and second
        action_0 = self.get_click(states[0])
        action_1 = self.get_click(states[1])
        states, rewards, dones, truncs, infos = env.step([action_0, action_1, None])
        assert dones == [True, True, False]
        print(infos)

    def test_attention(self, env):
        print("=" * 40)
        env.reset()
        attention = np.random.rand(20, 20) * 0.02
        env.visualize_attention([attention, None, None])
        time.sleep(2)
        env.visualize_attention([[[]], None, None])
        time.sleep(2)

    def test_suicide(self, env):
        print("=" * 40)
        states, infos = env.reset()
        action = MiniWoBTerminate()
        states, rewards, dones, truncs, infos = env.step([None, action, None])
        assert dones == [False, True, False]
        assert rewards[1] == -1


################################################


class TestMiniWoBSeed(MiniWoBTester):
    TASK_NAME = "click-button"

    def get_button_click(self, state):
        """Get the action that clicks the button."""
        for element in state.dom_elements:
            if element.tag == "button" and element.text == state.fields["target"]:
                action = MiniWoBElementClick(element, fail_hard=True)
                print(f"Clicking with {action}")
                return action
        raise ValueError(f"Cannot find button: {str(state.dom_elements)}")

    def test_seed(self, env):
        print("=" * 40)
        states, infos = env.reset(seed=0, options={"custom_seeds": [0, 1, 0]})
        print(states[0].dom.visualize())
        # Check that everything is the same for instances 0 and 2
        utt_0 = states[0].utterance
        utt_1 = states[1].utterance
        assert utt_0 == states[2].utterance != utt_1
        ref_to_text_0 = {x.ref: x.text for x in states[0].dom_elements}
        ref_to_text_1 = {x.ref: x.text for x in states[1].dom_elements}
        assert ref_to_text_0 == {x.ref: x.text for x in states[2].dom_elements}
        # Test clicking the correct buttons
        actions_button = [self.get_button_click(state) for state in states]
        states, rewards, dones, truncs, infos = env.step(actions_button)
        assert dones == [True, True, True]
        # Now run everything again but with shuffled seeds
        states, infos = env.reset(seed=0, options={"custom_seeds": [0, 0, 1]})
        assert states[0].utterance == states[1].utterance == utt_0
        assert states[2].utterance == utt_1
        assert ref_to_text_0 == {x.ref: x.text for x in states[0].dom_elements}
        assert ref_to_text_0 == {x.ref: x.text for x in states[1].dom_elements}
        assert ref_to_text_1 == {x.ref: x.text for x in states[2].dom_elements}
        # Test clicking with the old action objects
        actions_button = [actions_button[2], actions_button[0], actions_button[1]]
        states, rewards, dones, truncs, infos = env.step(actions_button)
        assert dones == [True, True, True]


class TestMiniWoBMode(MiniWoBTester):
    TASK_NAME = "click-test-transfer"

    def get_button_click(self, state, text):
        """Get the action that clicks the button."""
        for element in state.dom_elements:
            if element.tag == "button" and element.text == text:
                action = MiniWoBElementClick(element, fail_hard=True)
                print(f"Clicking with {action}")
                return action
        raise ValueError(f"Cannot find button: {str(state.dom_elements)}")

    def test_mode(self, env):
        """Test if setting the mode works.
        - mode = 'train': click on button ONE
        - mode = 'test':  click on button TWO
        """
        print("=" * 40)
        # Training time
        states, infos = env.reset()
        targets = ["ONE", "TWO", "ONE"]
        actions = []
        for state, target in zip(states, targets):
            assert state.utterance == "Click button ONE."
            actions.append(self.get_button_click(state, target))
        states, rewards, dones, truncs, infos = env.step(actions)
        assert dones == [True, True, True]
        assert rewards[0] > 0 and rewards[1] < 0 and rewards[2] > 0
        # Test time
        env.set_data_mode("test")
        states, infos = env.reset()
        actions = []
        for state, target in zip(states, targets):
            assert state.utterance == "Click button TWO."
            actions.append(self.get_button_click(state, target))
        states, rewards, dones, truncs, infos = env.step(actions)
        assert dones == [True, True, True]
        assert rewards[0] < 0 and rewards[1] > 0 and rewards[2] < 0
        # Test time again; mode should be persistent
        states, infos = env.reset()
        actions = []
        for state, target in zip(states, targets):
            assert state.utterance == "Click button TWO."
            actions.append(self.get_button_click(state, target))
        states, rewards, dones, truncs, infos = env.step(actions)
        assert dones == [True, True, True]
        assert rewards[0] < 0 and rewards[1] > 0 and rewards[2] < 0
        # Training time again: set mode with reset()
        states, infos = env.reset(options={"data_mode": "train"})
        actions = []
        for state, target in zip(states, targets):
            assert state.utterance == "Click button ONE."
            actions.append(self.get_button_click(state, target))
        states, rewards, dones, truncs, infos = env.step(actions)
        assert dones == [True, True, True]
        assert rewards[0] > 0 and rewards[1] < 0 and rewards[2] > 0


################################################


class TestMiniWoBFields(MiniWoBTester):
    TASK_NAME = "email-inbox-forward-nl"

    def test_fields(self, env):
        print("=" * 40)
        # Training time
        states, infos = env.reset()
        for state in states:
            print(state.utterance)
            print(state.fields)
            assert "by" in state.fields.keys
            assert "to" in state.fields.keys
            assert state.fields["by"] in state.utterance
            assert state.fields["to"] in state.utterance
        # Test time
        states, infos = env.reset(options={"data_mode": "test"})
        for state in states:
            print(state.utterance)
            print(state.fields)
            assert state.fields.keys == ["dummy"]
            assert state.utterance
        # Training time
        states, infos = env.reset(options={"data_mode": "train"})
        for state in states:
            print(state.utterance)
            print(state.fields)
            assert "by" in state.fields.keys
            assert "to" in state.fields.keys
            assert state.fields["by"] in state.utterance
            assert state.fields["to"] in state.utterance<|MERGE_RESOLUTION|>--- conflicted
+++ resolved
@@ -13,16 +13,10 @@
 
     @pytest.fixture
     def env(self):
-<<<<<<< HEAD
-        base_url = os.environ.get("MINIWOB_BASE_URL")
-        print("BASE URL:", base_url)
         env = MiniWoBEnvironment(
-            subdomain=self.TASK_NAME, num_instances=3, base_url=base_url
+            subdomain=self.TASK_NAME,
+            num_instances=3,
         )
-=======
-        env = MiniWoBEnvironment(self.TASK_NAME)
-        env.configure(num_instances=3, seeds=[1, 2, "hello"], headless=True)
->>>>>>> 0fb380c8
         yield env
         env.close()
 
