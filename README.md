--- conflicted
+++ resolved
@@ -17,9 +17,8 @@
 [Reinforcement Learning on Web Interfaces using Workflow-Guided
 Exploration](https://arxiv.org/abs/1802.08802).
 
-<<<<<<< HEAD
 The documentation website is at [miniwob.farama.org](https://miniwob.farama.org/).
-Development on MiniWoB++ is currently ongoing to bring it up to [our standards](https://farama.org/project_standards.html) for mature projects, and will be maintained long term after this point. If you'd like to help out, you can join our discord server here: <https://discord.gg/PfR7a79FpQ>.
+Development on MiniWoB++ is currently ongoing to bring it up to [Farama Standards](https://farama.org/project_standards.html) for mature projects, and will be maintained long term after this point. If you'd like to help out, you can join our discord server here: <https://discord.gg/PfR7a79FpQ>.
 
 # Installation
 
@@ -120,7 +119,4 @@
  url = {https://arxiv.org/abs/1802.08802},
  year = {2018},
 }
-```
-=======
-Development on MiniWoB++ is currently ongoing to bring it up to [Farama Standards](https://farama.org/project_standards.html) for mature projects, and will be maintained long term after this point. If you'd like to help out, you can join our discord server here: <https://discord.gg/PfR7a79FpQ>.
->>>>>>> 58059853
+```